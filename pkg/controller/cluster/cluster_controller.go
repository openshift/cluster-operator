--- conflicted
+++ resolved
@@ -53,17 +53,12 @@
 // controllerKind contains the schema.GroupVersionKind for this controller type.
 var controllerKind = clusteroperator.SchemeGroupVersion.WithKind("Cluster")
 
-<<<<<<< HEAD
 const (
 	controllerLogName = "cluster"
 )
 
-// NewClusterController returns a new *ClusterController.
-func NewClusterController(clusterInformer informers.ClusterInformer, machineSetInformer informers.MachineSetInformer, clusterVersionInformer informers.ClusterVersionInformer, kubeClient kubeclientset.Interface, clusteroperatorClient clusteroperatorclientset.Interface) *ClusterController {
-=======
 // NewController returns a new controller.
-func NewController(clusterInformer informers.ClusterInformer, machineSetInformer informers.MachineSetInformer, kubeClient kubeclientset.Interface, clusteroperatorClient clusteroperatorclientset.Interface) *Controller {
->>>>>>> f6d21109
+func NewController(clusterInformer informers.ClusterInformer, machineSetInformer informers.MachineSetInformer, clusterVersionInformer informers.ClusterVersionInformer, kubeClient kubeclientset.Interface, clusteroperatorClient clusteroperatorclientset.Interface) *Controller {
 	eventBroadcaster := record.NewBroadcaster()
 	eventBroadcaster.StartLogging(glog.Infof)
 	// TODO: remove the wrapper when every clients have moved to use the clientset.
@@ -73,12 +68,8 @@
 		metrics.RegisterMetricAndTrackRateLimiterUsage("clusteroperator_cluster_controller", kubeClient.CoreV1().RESTClient().GetRateLimiter())
 	}
 
-<<<<<<< HEAD
 	logger := log.WithField("controller", controllerLogName)
-	c := &ClusterController{
-=======
 	c := &Controller{
->>>>>>> f6d21109
 		client:       clusteroperatorClient,
 		expectations: controller.NewUIDTrackingExpectations(controller.NewExpectations()),
 		queue:        workqueue.NewNamedRateLimitingQueue(workqueue.DefaultControllerRateLimiter(), "cluster"),
@@ -236,12 +227,7 @@
 		glog.V(6).Infof("machine set %q/%q updated that is not controlled by a cluster", curMachineSet.Namespace, curMachineSet.Name)
 		return
 	}
-<<<<<<< HEAD
 	colog.WithMachineSet(colog.WithCluster(c.logger, cluster), curMachineSet).Debugf("machine set updated")
-=======
-
-	glog.V(4).Infof("Machine set %s updated, objectMeta %+v -> %+v.", curMachineSet.Name, oldMachineSet.ObjectMeta, curMachineSet.ObjectMeta)
->>>>>>> f6d21109
 	c.enqueueCluster(cluster)
 }
 
@@ -311,7 +297,7 @@
 }
 
 // enqueueAfter will enqueue a cluster after the provided amount of time.
-func (c *ClusterController) enqueueAfter(cluster *clusteroperator.Cluster, after time.Duration) {
+func (c *Controller) enqueueAfter(cluster *clusteroperator.Cluster, after time.Duration) {
 	key, err := controller.KeyFunc(cluster)
 	if err != nil {
 		utilruntime.HandleError(fmt.Errorf("Couldn't get key for object %#v: %v", cluster, err))
@@ -348,14 +334,8 @@
 }
 
 // syncCluster will sync the cluster with the given key.
-<<<<<<< HEAD
-// This function is not meant to be invoked concurrently with the same key. Returning an
-// error will requeue the cluster with exponential backoff.
-func (c *ClusterController) syncCluster(key string) error {
-=======
 // This function is not meant to be invoked concurrently with the same key.
 func (c *Controller) syncCluster(key string) error {
->>>>>>> f6d21109
 	startTime := time.Now()
 	c.logger.WithField("key", key).Debug("syncing cluster")
 	defer func() {
@@ -451,12 +431,8 @@
 // manageMachineSets checks and updates machine sets for the given cluster.
 // Does NOT modify <machineSets>.
 // It will requeue the cluster in case of an error while creating/deleting machine sets.
-<<<<<<< HEAD
-func (c *ClusterController) manageMachineSets(machineSets []*clusteroperator.MachineSet, cluster *clusteroperator.Cluster, clusterVersion *clusteroperator.ClusterVersion) error {
+func (c *Controller) manageMachineSets(machineSets []*clusteroperator.MachineSet, cluster *clusteroperator.Cluster, clusterVersion *clusteroperator.ClusterVersion) error {
 	clusterLog := colog.WithCluster(c.logger, cluster)
-=======
-func (c *Controller) manageMachineSets(machineSets []*clusteroperator.MachineSet, cluster *clusteroperator.Cluster) error {
->>>>>>> f6d21109
 	clusterKey, err := controller.KeyFunc(cluster)
 	if err != nil {
 		utilruntime.HandleError(fmt.Errorf("Couldn't get key for Cluster %#v: %v", cluster, err))
@@ -599,13 +575,9 @@
 	return nil
 }
 
-<<<<<<< HEAD
 // manageMachineSet determines whether or not a machine set needs to be created because it does not exist, or replaced because it is out of date.
-func (c *ClusterController) manageMachineSet(cluster *clusteroperator.Cluster, clusterVersion *clusteroperator.ClusterVersion, machineSet *clusteroperator.MachineSet, clusterMachineSetConfig clusteroperator.MachineSetConfig, machineSetNamePrefix string) (*clusteroperator.MachineSet, bool, error) {
+func (c *Controller) manageMachineSet(cluster *clusteroperator.Cluster, clusterVersion *clusteroperator.ClusterVersion, machineSet *clusteroperator.MachineSet, clusterMachineSetConfig clusteroperator.MachineSetConfig, machineSetNamePrefix string) (*clusteroperator.MachineSet, bool, error) {
 	clusterLog := colog.WithCluster(c.logger, cluster)
-=======
-func (c *Controller) manageMachineSet(cluster *clusteroperator.Cluster, machineSet *clusteroperator.MachineSet, clusterMachineSetConfig clusteroperator.MachineSetConfig, machineSetNamePrefix string) (*clusteroperator.MachineSet, bool, error) {
->>>>>>> f6d21109
 	if machineSet == nil {
 		clusterLog.Debugf("building new machine set")
 		machineSet, err := buildNewMachineSet(cluster, clusterVersion, clusterMachineSetConfig, machineSetNamePrefix)
@@ -631,11 +603,10 @@
 	return nil, false, nil
 }
 
-<<<<<<< HEAD
 // resolveControllerRef returns the controller referenced by a ControllerRef,
 // or nil if the ControllerRef could not be resolved to a matching controller
 // of the correct Kind.
-func (c *ClusterController) resolveControllerRef(namespace string, controllerRef *metav1.OwnerReference) *clusteroperator.Cluster {
+func (c *Controller) resolveControllerRef(namespace string, controllerRef *metav1.OwnerReference) *clusteroperator.Cluster {
 	// We can't look up by UID, so look up by Name and then verify UID.
 	// Don't even try to look up by Name if it's the wrong Kind.
 	if controllerRef.Kind != controllerKind.Kind {
@@ -653,10 +624,7 @@
 	return cluster
 }
 
-func (c *ClusterController) calculateStatus(clusterLog log.FieldLogger, cluster *clusteroperator.Cluster, resolvedClusterVersion *clusteroperator.ClusterVersion, machineSets []*clusteroperator.MachineSet) (clusteroperator.ClusterStatus, error) {
-=======
-func calculateStatus(cluster *clusteroperator.Cluster, machineSets []*clusteroperator.MachineSet, manageMachineSetsErr error) clusteroperator.ClusterStatus {
->>>>>>> f6d21109
+func (c *Controller) calculateStatus(clusterLog log.FieldLogger, cluster *clusteroperator.Cluster, resolvedClusterVersion *clusteroperator.ClusterVersion, machineSets []*clusteroperator.MachineSet) (clusteroperator.ClusterStatus, error) {
 	newStatus := cluster.Status
 	oldClusterVersion := cluster.Status.ClusterVersionRef
 
@@ -696,7 +664,7 @@
 }
 
 // resolveClusterVersion checks if the cluster version referenced by the ClusterSpec exists and returns it. If not found or the lookup fails, an error is returned.
-func (c *ClusterController) resolveClusterVersion(cluster *clusteroperator.Cluster) (*clusteroperator.ClusterVersion, error) {
+func (c *Controller) resolveClusterVersion(cluster *clusteroperator.Cluster) (*clusteroperator.ClusterVersion, error) {
 	// Namespace may have been left empty signalling to use the cluster's namespace to locate the version:
 	versionNS := cluster.Spec.ClusterVersionRef.Namespace
 	if versionNS == "" {
